import os
from typing import Dict

import lib.job
import lib.steps
import lib.salt


class TestBackupJob(lib.job.Job):
    """ Performs the test backup step
    """

    def handle(self, event: Dict[str, object], ctx) -> lib.job.NextAction:
        # Get Salt API configuration
        missing_env_vars = []

        salt_api_url = os.environ.get('SALT_API_URL', None)
        if not salt_api_url:
            missing_env_vars.append('SALT_API_URL')

        salt_api_user = os.environ.get('SALT_API_USER', None)
        if not salt_api_user:
            missing_env_vars.append('SALT_API_USER')

        salt_api_password = os.environ.get('SALT_API_PASSWORD', None)
        if not salt_api_password:
            missing_env_vars.append('SALT_API_PASSWORD')

        if len(missing_env_vars) > 0:
            raise KeyError("Missing environment variables: {}".format(missing_env_vars))

        # Get volume id from event
        if 'volume_id' not in event:
            raise KeyError("event must contain \"volume_id\" field")

        volume_id = event['volume_id']

        # Get instance id from event
        if 'dev_ib_backup_instance_id' not in event:
            raise KeyError("event must contain \"dev_ib_backup_instance_id\" field")

        dev_ib_backup_instance_id = event['dev_ib_backup_instance_id']

        # Get mount point from event
        if 'mount_point' not in event:
            raise KeyError("\"mount_point\" expected to be in event")

        mount_point = event['mount_point']

        # Authenticate with Salt API
        salt_api_token = lib.salt.get_auth_token(host=salt_api_url, username=salt_api_user, password=salt_api_password)

        self.logger.debug("Authenticated with Salt API")

        # Setup ib02.dev for snapshot test
        ib_backup_salt_target = "G@ec2:instance_id:{}".format(dev_ib_backup_instance_id)

        lib.salt.exec(host=salt_api_url, auth_token=salt_api_token, minion=ib_backup_salt_target, cmd='state.apply',
                      args=['infobright-backup-check.setup-ib-restore-test'])
        self.logger.debug("Setup Infobright development instance for test")

        # Test snapshot integrity
        test_resp = lib.salt.exec(host=salt_api_url, auth_token=salt_api_token, minion=ib_backup_salt_target,
                                  cmd='state.apply', args=['infobright-backup-check.test-restored-backup'],
                                  salt_client='local_async')
<<<<<<< HEAD
        self.logger.debug("test resp={}".format(test_resp))

        if len(test_resp) != 1:
            raise ValueError("Test backup command Salt invocation response did not contain exactly 1 result")

        test_cmd_salt_job_id = test_resp[0]['jid']

=======
        raise ValueError(test_resp)
        self.logger.debug("test resp={}".format(test_resp))

>>>>>>> e9133511
        # Run next lambda
        self.next_lambda_event = {
            'volume_id': volume_id,
            'dev_ib_backup_instance_id': dev_ib_backup_instance_id,
<<<<<<< HEAD
            'mount_point': mount_point,
            'test_cmd_salt_job_id': test_cmd_salt_job_id
=======
            'mount_point': mount_point
>>>>>>> e9133511
        }
        return lib.job.NextAction.NEXT


def main(event, ctx):
    """ Lambda function handler
    Args:
        - event: AWS event which triggered Lambda function
        - ctx: Invocation information

    Raises: Any exception
    """
    step_job = TestBackupJob(lambda_name=lib.steps.STEP_TEST_BACKUP)
    step_job.run(event, ctx)<|MERGE_RESOLUTION|>--- conflicted
+++ resolved
@@ -63,7 +63,7 @@
         test_resp = lib.salt.exec(host=salt_api_url, auth_token=salt_api_token, minion=ib_backup_salt_target,
                                   cmd='state.apply', args=['infobright-backup-check.test-restored-backup'],
                                   salt_client='local_async')
-<<<<<<< HEAD
+
         self.logger.debug("test resp={}".format(test_resp))
 
         if len(test_resp) != 1:
@@ -71,21 +71,12 @@
 
         test_cmd_salt_job_id = test_resp[0]['jid']
 
-=======
-        raise ValueError(test_resp)
-        self.logger.debug("test resp={}".format(test_resp))
-
->>>>>>> e9133511
         # Run next lambda
         self.next_lambda_event = {
             'volume_id': volume_id,
             'dev_ib_backup_instance_id': dev_ib_backup_instance_id,
-<<<<<<< HEAD
             'mount_point': mount_point,
             'test_cmd_salt_job_id': test_cmd_salt_job_id
-=======
-            'mount_point': mount_point
->>>>>>> e9133511
         }
         return lib.job.NextAction.NEXT
 
